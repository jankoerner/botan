--- conflicted
+++ resolved
@@ -363,11 +363,6 @@
                       ['add', 'requires', 'os', 'arch', 'cc', 'libs'],
                       { 'load_on': 'auto',
                         'define': None,
-<<<<<<< HEAD
-                        'uses_tr1': 'false',
-=======
-                        'modset': None,
->>>>>>> 471847e2
                         'need_isa': None,
                         'mp_bits': 0 })
 
